/* Crypton Client, Copyright 2013 SpiderOak, Inc.
 *
 * This file is part of Crypton Client.
 *
 * Crypton Client is free software: you can redistribute it and/or modify it
 * under the terms of the Affero GNU General Public License as published by the
 * Free Software Foundation, either version 3 of the License, or (at your
 * option) any later version.
 *
 * Crypton Client is distributed in the hope that it will be useful, but
 * WITHOUT ANY WARRANTY; without even the implied warranty of MERCHANTABILITY
 * or FITNESS FOR A PARTICULAR PURPOSE.  See the Affero GNU General Public
 * License for more details.
 *
 * You should have received a copy of the Affero GNU General Public License
 * along with Crypton Client.  If not, see <http://www.gnu.org/licenses/>.
*/

(function () {

'use strict';

/**!
 * # Peer(options)
 *
 * ````
 * var options = {
 *   username: 'friend' // required
 * };
 *
 * var peer = new crypton.Peer(options);
 * ````
 *
 * @param {Object} options
 */
var Peer = crypton.Peer = function (options) {
  options = options || {};

  this.accountId = options.id;
  this.session = options.session;
  this.username = options.username;
  this.pubKey = options.pubKey;
  this.signKeyPub = options.signKeyPub;
};

/**!
 * ### fetch(callback)
 * Retrieve peer data from server, applying it to parent object
 *
 * Calls back with peer data and without error if successful
 *
 * Calls back with error if unsuccessful
 *
 * @param {Function} callback
 */
Peer.prototype.fetch = function (callback) {
  if (!this.username) {
    callback('Must supply peer username');
    return;
  }

  if (!this.session) {
    callback('Must supply session to peer object');
    return;
  }

  var that = this;
  var url = crypton.url() + '/peer/' + this.username;
  superagent.get(url)
    .withCredentials()
    .end(function (res) {
    if (!res.body || res.body.success !== true) {
      callback(res.body.error);
      return;
    }

    var peer = res.body.peer;
    that.accountId = peer.accountId;
    that.username = peer.username;
    that.pubKey = peer.pubKey;
    that.signKeyPub = peer.signKeyPub;
<<<<<<< HEAD
    console.log(peer.signKeyPub);
    // this may be necessary
    var point = sjcl.ecc.curves['c' + peer.pubKey.curve].fromBits(peer.pubKey.point);
    that.pubKey = new sjcl.ecc.elGamal.publicKey(peer.pubKey.curve, point.curve, point);
    var signPoint = sjcl.ecc.curves['c' + peer.signKeyPub.curve].fromBits(peer.signKeyPub.point);
    that.signKeyPub = new sjcl.ecc.ecdsa.publicKey(peer.signKeyPub.curve, signPoint.curve, signPoint);
    console.log(that.signKeyPub);
=======
    // this may be necessary
    var point = sjcl.ecc.curves['c' + peer.pubKey.curve].fromBits(peer.pubKey.point);
    that.pubKey = new sjcl.ecc.elGamal.publicKey(peer.pubKey.curve, point.curve, point);
    var signPoint =
      sjcl.ecc.curves['c' + peer.signKeyPub.curve].fromBits(peer.signKeyPub.point);
    that.signKeyPub = new sjcl.ecc.ecdsa.publicKey(peer.signKeyPub.curve, signPoint.curve, signPoint);
>>>>>>> a17e9b78

    callback(null, that);
  });
};

/**!
 * ### encrypt(payload)
 * Encrypt `message` with peer's public key
 *
 * @param {Object} payload
 * @return {Object} ciphertext
 */
Peer.prototype.encrypt = function (payload) {
  // should this be async to callback with an error if there is no pubkey?
  var ciphertext = sjcl.encrypt(this.pubKey, JSON.stringify(payload), crypton.cipherOptions);
  return ciphertext;
};

/**!
 * ### encryptAndSign(payload)
 * Encrypt `message` with peer's public key, sign the message with own signing key
 *
 * @param {Object} payload
 * @return {Object}
 */
Peer.prototype.encryptAndSign = function (payload) {
  try {
    var ciphertext = sjcl.encrypt(this.pubKey, JSON.stringify(payload), crypton.cipherOptions);
    // hash the ciphertext and sign the hash:
    var hash = sjcl.hash.sha256.hash(JSON.stringify(ciphertext));
    var PARANOIA = 6;
<<<<<<< HEAD
    var signature = session.account.signKeyPrivate.sign(hash, PARANOIA);
=======
    var signature = this.session.account.signKeyPrivate.sign(hash, PARANOIA);
>>>>>>> a17e9b78
    return { ciphertext: ciphertext, signature: signature, error: null };
  } catch (ex) {
    var err = "Error: Could not complete encryptAndSign: " + ex;
    return { ciphertext: null, signature: null, error: err };
  }
};

/**!
 * ### sendMessage(headers, payload, callback)
 * Encrypt `headers` and `payload` and send them to peer in one logical `message`
 *
 * Calls back with message id and without error if successful
 *
 * Calls back with error if unsuccessful
 *
 * @param {Object} headers
 * @param {Object} payload
 */
Peer.prototype.sendMessage = function (headers, payload, callback) {
  if (!this.session) {
    callback('Must supply session to peer object');
    return;
  }

  var message = new crypton.Message(this.session);
  message.headers = headers;
  message.payload = payload;
  message.fromAccount = this.session.accountId;
  message.toAccount = this.accountId;
  message.encrypt(this);
  message.send(callback);
};

})();<|MERGE_RESOLUTION|>--- conflicted
+++ resolved
@@ -79,22 +79,12 @@
     that.username = peer.username;
     that.pubKey = peer.pubKey;
     that.signKeyPub = peer.signKeyPub;
-<<<<<<< HEAD
-    console.log(peer.signKeyPub);
-    // this may be necessary
-    var point = sjcl.ecc.curves['c' + peer.pubKey.curve].fromBits(peer.pubKey.point);
-    that.pubKey = new sjcl.ecc.elGamal.publicKey(peer.pubKey.curve, point.curve, point);
-    var signPoint = sjcl.ecc.curves['c' + peer.signKeyPub.curve].fromBits(peer.signKeyPub.point);
-    that.signKeyPub = new sjcl.ecc.ecdsa.publicKey(peer.signKeyPub.curve, signPoint.curve, signPoint);
-    console.log(that.signKeyPub);
-=======
     // this may be necessary
     var point = sjcl.ecc.curves['c' + peer.pubKey.curve].fromBits(peer.pubKey.point);
     that.pubKey = new sjcl.ecc.elGamal.publicKey(peer.pubKey.curve, point.curve, point);
     var signPoint =
       sjcl.ecc.curves['c' + peer.signKeyPub.curve].fromBits(peer.signKeyPub.point);
     that.signKeyPub = new sjcl.ecc.ecdsa.publicKey(peer.signKeyPub.curve, signPoint.curve, signPoint);
->>>>>>> a17e9b78
 
     callback(null, that);
   });
@@ -126,11 +116,7 @@
     // hash the ciphertext and sign the hash:
     var hash = sjcl.hash.sha256.hash(JSON.stringify(ciphertext));
     var PARANOIA = 6;
-<<<<<<< HEAD
-    var signature = session.account.signKeyPrivate.sign(hash, PARANOIA);
-=======
     var signature = this.session.account.signKeyPrivate.sign(hash, PARANOIA);
->>>>>>> a17e9b78
     return { ciphertext: ciphertext, signature: signature, error: null };
   } catch (ex) {
     var err = "Error: Could not complete encryptAndSign: " + ex;
