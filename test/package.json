{
  "dependencies": {
    "mocha": "2.1.*",
    "chai": "1.10.*",
    "phantomjs": "1.9.*",
<<<<<<< HEAD
    "mocha-phantomjs": "3.5.*"
=======
    "mocha-phantomjs": "3.3.2",
    "semver": "~4.2.0"
>>>>>>> 9d192a03
  }
}<|MERGE_RESOLUTION|>--- conflicted
+++ resolved
@@ -3,11 +3,7 @@
     "mocha": "2.1.*",
     "chai": "1.10.*",
     "phantomjs": "1.9.*",
-<<<<<<< HEAD
-    "mocha-phantomjs": "3.5.*"
-=======
-    "mocha-phantomjs": "3.3.2",
+    "mocha-phantomjs": "3.5.*",
     "semver": "~4.2.0"
->>>>>>> 9d192a03
   }
 }