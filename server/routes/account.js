"use strict";

var app = process.app;
var db = app.datastore;
var crypto = require('crypto');
var uuid = require('node-uuid');
var util = require("util");

/*
 * Save account to server
 * Check if username is taken
 * Create session cookie
 */
app.post('/account', function (req, res) {
    // TODO sanitize
    var body = req.body;

    db.isUsernameTaken(req.body.username, function (taken) {
        if (taken) {
            util.log("dupe username " + req.body.username);
            res.send({
                success: false,
                error: 'Username taken'
            });
            return;
        }

        db.saveUser(body, function (err) {
            if (err) {
                res.send({
                    success: false,
                    error: err
                });
                return;
            }

            // TODO set session cookie here
            res.send({
                success: true
            });
        });
    });
});

/*
* Authorize with server
*/
app.post('/account/:username', function (req, res) {
<<<<<<< HEAD
  db.getUser(req.params.username, function (err, user) {
    if (err) {
      res.send({
        success: false,
        error: err
      });
      return;
    }

    // create a challenge
    var randomString = crypto.randomBytes(32);
    var ivRaw = crypto.createHash('sha256').update(uuid.v1()).digest().substr(0, 16);
    var iv = new Buffer(ivRaw, 'binary');
    var key = new Buffer(user.challengeKey, 'hex');
    var challengeCipher = crypto.createCipheriv('aes-256-cfb', key, iv);
    var challenge = challengeCipher.update(randomString, 'binary', 'hex');

    // compute the expected answer to the challenge
    var time = +new Date() + ''; // must be cast to string for cipher
    var answerCipher = crypto.createCipheriv('aes-256-cfb', randomString, iv);
    var expectedAnswer = answerCipher.update(time, 'binary', 'hex');
    var expectedAnswerDigest = crypto.createHash('sha256').update(expectedAnswer).digest('hex');

    // store it
    db.saveChallenge(user, expectedAnswerDigest, function (err, challengeId) {
      if (err) {
        res.send({
          success: false,
          error: err
        });
        return;
      }

      res.send({
        success: true,
        challengeId: challengeId, // TODO public_id(challengeId)
        challenge: challenge,
        saltChallenge: user.saltChallenge,
        iv: iv.toString('hex'),
        time: time
      });
=======
    db.getUser(req.params.username, function (err, user) {
        if (err) {
            res.send({
                success: false,
                error: err
            });
            return;
        }

        // create a challenge
        var randomString = crypto.randomBytes(32);
        var aesIv = new Buffer(crypto.createHash('sha256').update(uuid.v1()).digest().substr(0, 16), 'ascii');
        var challengeCipher = crypto.createCipheriv('aes-256-cfb', new Buffer(user.challengeKey, 'hex'), aesIv);
        var challenge = challengeCipher.update(randomString);
        var time = +new Date() + ''; // must be cast to string for cipher

        // compute the expected answer to the challenge
        var answerCipher = crypto.createCipheriv('aes-256-cfb8', randomString, aesIv);
        var expectedAnswer = answerCipher.update(time);
        var expectedAnswerDigest = crypto.createHash('sha256').update(expectedAnswer).digest();
        var expectedAnswerDigestHex = new Buffer(expectedAnswerDigest, 'binary').toString('hex');

        // XXX why 'aes-256-cfb' for challengeCipher
        // but 'aes-256-cfb8' for answerCipher?

        // store it
        db.saveChallenge(user, expectedAnswerDigestHex, function (err, challengeId) {
            if (err) {
                res.send({
                    success: false,
                    error: err
                });
                return;
            }

            res.send({
                success: true,
                challengeId: challengeId, // TODO public_id(challengeId)
                challenge: new Buffer(challenge, 'binary').toString('hex'),
                saltChallenge: user.saltChallenge,
                iv: aesIv.toString('hex'),
                time: time
            });
        });
>>>>>>> b1e858f1
    });
});

/*
* Authorize with server
*/
app.post('/account/:username/answer', function (req, res) {
    var challengeId = req.body.challengeId;
    var answer = req.body.answer;

    if (!challengeId || !answer) {
        res.send({
            success: false,
            error: 'Missing required fields'
        });
        return;  
    }

<<<<<<< HEAD
    db.getUser(req.params.username, function (err, user) {
      if (err) {
        res.send({
          success: false,
          error: err
        });
        return;
      }

      if (challenge.accountId != user.accountId) {
        res.send({
          success: false,
          error: 'Incorrect username'
        });
        return;
      }

console.log(challenge.expectedAnswerDigest, answer);
      if (challenge.expectedAnswerDigest != answer) {
        res.send({
          success: false,
          error: 'Incorrect password'
        });
        return;
      }

      res.send({
        success: true,
        account: user
      });
=======
    db.getChallenge(challengeId, function (err, challenge) {
        if (err) {
            res.send({
                success: false,
                error: err
            });
            return;  
        }

        console.log(challenge.expectedAnswerDigest, answer,
                    challenge.expectedAnswerDigest === answer);

        res.send({
            success: true
        });
>>>>>>> b1e858f1
    });
});

/*
* Change the password for account
*/
app.post('/account/:username/password', function (req, res) {
});<|MERGE_RESOLUTION|>--- conflicted
+++ resolved
@@ -1,10 +1,9 @@
-"use strict";
+'use strict';
 
 var app = process.app;
 var db = app.datastore;
 var crypto = require('crypto');
 var uuid = require('node-uuid');
-var util = require("util");
 
 /*
  * Save account to server
@@ -12,41 +11,40 @@
  * Create session cookie
  */
 app.post('/account', function (req, res) {
-    // TODO sanitize
-    var body = req.body;
+  // TODO sanitize
+  var body = req.body;
 
-    db.isUsernameTaken(req.body.username, function (taken) {
-        if (taken) {
-            util.log("dupe username " + req.body.username);
-            res.send({
-                success: false,
-                error: 'Username taken'
-            });
-            return;
-        }
+  db.isUsernameTaken(req.body.username, function (taken) {
+    if (taken) {
+      console.log('dupe username: ' + req.body.username);
+      res.send({
+          success: false,
+          error: 'Username taken'
+      });
+      return;
+    }
 
-        db.saveUser(body, function (err) {
-            if (err) {
-                res.send({
-                    success: false,
-                    error: err
-                });
-                return;
-            }
+    db.saveUser(body, function (err) {
+      if (err) {
+        res.send({
+          success: false,
+          error: err
+        });
+        return;
+      }
 
-            // TODO set session cookie here
-            res.send({
-                success: true
-            });
-        });
+      // TODO set session cookie here
+      res.send({
+        success: true
+      });
     });
+  });
 });
 
 /*
 * Authorize with server
 */
 app.post('/account/:username', function (req, res) {
-<<<<<<< HEAD
   db.getUser(req.params.username, function (err, user) {
     if (err) {
       res.send({
@@ -88,71 +86,34 @@
         iv: iv.toString('hex'),
         time: time
       });
-=======
-    db.getUser(req.params.username, function (err, user) {
-        if (err) {
-            res.send({
-                success: false,
-                error: err
-            });
-            return;
-        }
-
-        // create a challenge
-        var randomString = crypto.randomBytes(32);
-        var aesIv = new Buffer(crypto.createHash('sha256').update(uuid.v1()).digest().substr(0, 16), 'ascii');
-        var challengeCipher = crypto.createCipheriv('aes-256-cfb', new Buffer(user.challengeKey, 'hex'), aesIv);
-        var challenge = challengeCipher.update(randomString);
-        var time = +new Date() + ''; // must be cast to string for cipher
-
-        // compute the expected answer to the challenge
-        var answerCipher = crypto.createCipheriv('aes-256-cfb8', randomString, aesIv);
-        var expectedAnswer = answerCipher.update(time);
-        var expectedAnswerDigest = crypto.createHash('sha256').update(expectedAnswer).digest();
-        var expectedAnswerDigestHex = new Buffer(expectedAnswerDigest, 'binary').toString('hex');
-
-        // XXX why 'aes-256-cfb' for challengeCipher
-        // but 'aes-256-cfb8' for answerCipher?
-
-        // store it
-        db.saveChallenge(user, expectedAnswerDigestHex, function (err, challengeId) {
-            if (err) {
-                res.send({
-                    success: false,
-                    error: err
-                });
-                return;
-            }
-
-            res.send({
-                success: true,
-                challengeId: challengeId, // TODO public_id(challengeId)
-                challenge: new Buffer(challenge, 'binary').toString('hex'),
-                saltChallenge: user.saltChallenge,
-                iv: aesIv.toString('hex'),
-                time: time
-            });
-        });
->>>>>>> b1e858f1
     });
+  });
 });
 
 /*
 * Authorize with server
 */
 app.post('/account/:username/answer', function (req, res) {
-    var challengeId = req.body.challengeId;
-    var answer = req.body.answer;
+  var challengeId = req.body.challengeId;
+  var answer = req.body.answer;
 
-    if (!challengeId || !answer) {
-        res.send({
-            success: false,
-            error: 'Missing required fields'
-        });
-        return;  
+  if (!challengeId || !answer) {
+    res.send({
+      success: false,
+      error: 'Missing required fields'
+    });
+    return;  
+  }
+
+  db.getChallenge(challengeId, function (err, challenge) {
+    if (err) {
+      res.send({
+        success: false,
+        error: err
+      });
+      return;  
     }
 
-<<<<<<< HEAD
     db.getUser(req.params.username, function (err, user) {
       if (err) {
         res.send({
@@ -170,7 +131,6 @@
         return;
       }
 
-console.log(challenge.expectedAnswerDigest, answer);
       if (challenge.expectedAnswerDigest != answer) {
         res.send({
           success: false,
@@ -183,24 +143,8 @@
         success: true,
         account: user
       });
-=======
-    db.getChallenge(challengeId, function (err, challenge) {
-        if (err) {
-            res.send({
-                success: false,
-                error: err
-            });
-            return;  
-        }
-
-        console.log(challenge.expectedAnswerDigest, answer,
-                    challenge.expectedAnswerDigest === answer);
-
-        res.send({
-            success: true
-        });
->>>>>>> b1e858f1
     });
+  });
 });
 
 /*
