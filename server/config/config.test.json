--- conflicted
+++ resolved
@@ -20,10 +20,8 @@
     "port": 6379,
     "pass": ""
   },
-<<<<<<< HEAD
   "commitStatusCheckDelay": 100,
-  "commitStatusCheckLimit": 100
-=======
+  "commitStatusCheckLimit": 100,
   "securityHeaders": {
     "csrf": true,
     "csp": {
@@ -36,5 +34,4 @@
     },
     "xframe": "SAMEORIGIN"
   }
->>>>>>> 90ad0be9
 }