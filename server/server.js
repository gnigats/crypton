#!/usr/bin/env node
"use strict";

var program = require('commander');
var fs = require('fs');
var connect = require('connect');
var assert = require('assert');

program
    .version('0.0.1')
    .option('-c, --config [file]',
            'Specify a custom configuration file [default config]')
    .option('-p, --port [port]', 'Specify a port number [2013]', 2013)
    .option('-v, --verbose', 'Enable verbose logging')
    .parse(process.argv);

var express = require('express');
var app = process.app = module.exports = express();

<<<<<<< HEAD
app.config = require('./lib/config')(program.config);
=======
if (process.env.NODE_ENV.toLowerCase() === 'test') {
    app.config = require('./lib/config')(__dirname + '/config.test.json');
} else {
    app.config = require('./lib/config')(program.config);
}

>>>>>>> b1e858f1
app.datastore = require('./lib/storage');
/*jslint camelcase: false*/
app.id_translator = require("id_translator")
    .load_id_translator(app.config.id_translator.key_file);
/*jslint camelcase: true*/

var allowCrossDomain = function (req, res, next) {
    res.header('Access-Control-Allow-Origin', '*');
    res.header('Access-Control-Allow-Methods', 'GET,PUT,POST,DELETE,OPTIONS');
    res.header('Access-Control-Allow-Headers',
               'x-requested-with,content-type');
    next();
};

var fileContentsSync = function fileContentsSync(path, length, position) {
    if ("undefined" === typeof position) {
        position = 0;
    }
    var descriptor = fs.openSync(path, "r");
    var contents = new Buffer(length);
    contents.fill(0);
    var bytesRead = fs.readSync(descriptor, contents, 0, length, position);
    assert(bytesRead === length);
    fs.closeSync(descriptor);
    return contents;
};

app.use(express.logger({stream: process.stdout}));
app.use(connect.cookieParser());
/*jslint camelcase: false*/
app.use(connect.session({
    secret: fileContentsSync(app.config.cookie_secret_file,
                             app.config.default_key_size).toString('binary'),
    store: connect.MemoryStore,
    key: 'crypton_sid',
    // TODO secure: true when we add SSL
    cookie: { secure: false }
}));
/*jslint camelcase: true*/
app.use(allowCrossDomain);
app.use(express.bodyParser());

// var logFile = fs.createWriteStream('/tmp/crypton_server.log', {flags: 'a'});

require('./routes');

var start = app.start = function start() {
    app.listen(program.port);
};

if (!module.parent) {
    start();
}<|MERGE_RESOLUTION|>--- conflicted
+++ resolved
@@ -1,5 +1,5 @@
 #!/usr/bin/env node
-"use strict";
+'use strict';
 
 var program = require('commander');
 var fs = require('fs');
@@ -7,76 +7,67 @@
 var assert = require('assert');
 
 program
-    .version('0.0.1')
-    .option('-c, --config [file]',
-            'Specify a custom configuration file [default config]')
-    .option('-p, --port [port]', 'Specify a port number [2013]', 2013)
-    .option('-v, --verbose', 'Enable verbose logging')
-    .parse(process.argv);
+  .version('0.0.1')
+  .option('-c, --config [file]',
+    'Specify a custom configuration file [default config]')
+  .option('-p, --port [port]', 'Specify a port number [2013]', 2013)
+  .option('-v, --verbose', 'Enable verbose logging')
+  .parse(process.argv);
 
 var express = require('express');
 var app = process.app = module.exports = express();
+app.config = require('./lib/config')(program.config);
+app.datastore = require('./lib/storage');
 
-<<<<<<< HEAD
-app.config = require('./lib/config')(program.config);
-=======
-if (process.env.NODE_ENV.toLowerCase() === 'test') {
-    app.config = require('./lib/config')(__dirname + '/config.test.json');
-} else {
-    app.config = require('./lib/config')(program.config);
-}
-
->>>>>>> b1e858f1
-app.datastore = require('./lib/storage');
 /*jslint camelcase: false*/
 app.id_translator = require("id_translator")
     .load_id_translator(app.config.id_translator.key_file);
 /*jslint camelcase: true*/
 
 var allowCrossDomain = function (req, res, next) {
-    res.header('Access-Control-Allow-Origin', '*');
-    res.header('Access-Control-Allow-Methods', 'GET,PUT,POST,DELETE,OPTIONS');
-    res.header('Access-Control-Allow-Headers',
-               'x-requested-with,content-type');
-    next();
+  res.header('Access-Control-Allow-Origin', '*');
+  res.header('Access-Control-Allow-Methods', 'GET,PUT,POST,DELETE,OPTIONS');
+  res.header('Access-Control-Allow-Headers', 'x-requested-with,content-type');
+  next();
 };
 
+// XXX this should either be split into a new module
+// or use fs.readFileSync (when not /dev/urandom).
+// doesn't belong in this file
 var fileContentsSync = function fileContentsSync(path, length, position) {
-    if ("undefined" === typeof position) {
-        position = 0;
-    }
-    var descriptor = fs.openSync(path, "r");
-    var contents = new Buffer(length);
-    contents.fill(0);
-    var bytesRead = fs.readSync(descriptor, contents, 0, length, position);
-    assert(bytesRead === length);
-    fs.closeSync(descriptor);
-    return contents;
+  position = position || 0;
+  var descriptor = fs.openSync(path, 'r');
+  var contents = new Buffer(length);
+  contents.fill(0);
+  var bytesRead = fs.readSync(descriptor, contents, 0, length, position);
+  assert(bytesRead === length);
+  fs.closeSync(descriptor);
+  return contents.toString('binary');
 };
 
-app.use(express.logger({stream: process.stdout}));
+app.use(express.logger());
 app.use(connect.cookieParser());
-/*jslint camelcase: false*/
-app.use(connect.session({
-    secret: fileContentsSync(app.config.cookie_secret_file,
-                             app.config.default_key_size).toString('binary'),
-    store: connect.MemoryStore,
-    key: 'crypton_sid',
-    // TODO secure: true when we add SSL
-    cookie: { secure: false }
-}));
-/*jslint camelcase: true*/
 app.use(allowCrossDomain);
 app.use(express.bodyParser());
 
-// var logFile = fs.createWriteStream('/tmp/crypton_server.log', {flags: 'a'});
+app.use(connect.session({
+  secret: fileContentsSync(
+    app.config.cookieSecretFile,
+    app.config.defaultKeySize
+  ),
+  store: connect.MemoryStore,
+  key: 'crypton.sid',
+  cookie: {
+    secure: false // TODO true when we add SSL
+  }
+}));
 
 require('./routes');
 
 var start = app.start = function start() {
-    app.listen(program.port);
+  app.listen(program.port);
 };
 
 if (!module.parent) {
-    start();
+  start();
 }