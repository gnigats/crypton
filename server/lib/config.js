--- conflicted
+++ resolved
@@ -1,10 +1,9 @@
-"use strict";
+'use strict';
 
 var fs = require('fs');
 var path = require('path');
 
 module.exports = function (filename) {
-<<<<<<< HEAD
   if (!filename) {
     if (process.env.NODE_ENV && process.env.NODE_ENV.toLowerCase() === 'test') {
       filename = __dirname + '/../config.test.json';
@@ -23,24 +22,6 @@
     console.log(e);
     process.exit(1);
   }
-=======
-    if (!filename) {
-        filename = __dirname + '/../config.json';
-    } else {
-        filename = path.resolve(process.env.PWD, filename);
-    }
 
-
-    var config;
-    try {
-        config = fs.readFileSync(filename);
-        config = JSON.parse(config.toString());
-    } catch (e) {
-        console.log('Could not parse config file:');
-        console.log(e);
-        process.exit(1);
-    }
->>>>>>> b1e858f1
-
-    return config;
+  return config;
 };