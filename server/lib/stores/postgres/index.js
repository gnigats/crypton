"use strict";

var fs = require('fs');
var pg = require('pg');
var config = process.app.config.database;
var datastore = module.exports = {};

var conString = 'tcp://' +
  config.username + ':' +
  config.password + '@' +
  config.host + ':' +
  config.port + '/' +
  config.database;

// callback with a client. crash the whole app on error.
<<<<<<< HEAD
var connect = datastore.connect = function(callback) {
  pg.connect(conString, function (err, client) {
    if (err) {
      // TODO: retry a few times with delays, so we can survive a quick
      // database hiccup. crash the whole app only if the DB's really
      // unavailable.
      console.log('Could not connect to database:');
      console.log(err);
      process.exit(1);
    }

    callback(client);
  });
};

// callback with (error, list_of_tables) from database
var list_tables = datastore.list_tables = function(callback) {
  connect(function(client) {
    client.query("select * from pg_tables", function (err, result) {
      if (err) {
        return callback(err);
      }

      var tables = [];
      var rows = result.rows.length;

      for (var i = 0; i < rows; i++) {
          tables.push(result.rows[i].tablename);
      }

      callback(null, tables);
=======
var connect = datastore.connect = function (callback) {
    pg.connect(conString, function (err, client) {
        if (err) {
            // TODO: retry a few times with delays, so we can survive a quick
            // database hiccup. crash the whole app only if the DB's really
            // unavailable.
            console.log('Could not connect to database:');
            console.log(err);
            process.exit(1);
        }
        callback(client);
    });
};

// callback with (error, list_of_tables) from database
var list_tables = datastore.list_tables = function (callback) {
    connect(function (client) {
        client.query("select * from pg_tables", function (err, result) {
            if (err) { return callback(err); }
            var tables = [];
            var rows = result.rows.length;
            for (var i = 0; i < rows; i++) {
                tables.push(result.rows[i].tablename);
            }
            callback(null, tables);
        });
>>>>>>> b1e858f1
    });
  });
};

datastore.isSetup = function (callback) {
    var currentTables = [];
    var neededTables = [
        'account',
        'challenge'
        // TODO refactor this whole thing...
        // I don't think we need to check for every table
    ];

    connect(function (client) {
        client.query('select * from pg_tables', function (err, result) {
            for (var i in result.rows) {
                currentTables.push(result.rows[i].tablename);
            }

            for (var j in neededTables) {
                if (!~currentTables.indexOf(neededTables[j])) {
                    return callback(false);
                }
            }

            return callback(true);
        });
    });
};

// XXX review: this isn't needed anymore. we always setup the
// schema before running node. this is a race condition anyway,
// because other events could fire before applying the schema
// completes.
datastore.setup = function () {
    console.log('Installing necessary tables...');
    var setupQuery = fs.readFileSync(__dirname + '/setup.sql').toString();

    connect(function (client) {
        client.query(setupQuery, function (err, result) {
            if (err) {
                console.log(err);
                process.exit(1);
            }

            console.log('Successfully created Crypton tables...');
        });
    });
};

// XXX review: we shouldn't check for usernames like this. we
// should just try to insert them, and catch the error when they
// fail by being a duplicate.
datastore.isUsernameTaken = function (username, callback) {
    connect(function (client) {
        var query = {
            text: 'select * from account where username = $1',
            values: [ username ]
        };

        client.query(query, function (err, result) {
            if (err || result.rows.length) {
                callback(true);
            } else {
                callback(false);
            }
        });
    });
};

/*
* Saves a generated user object
* Creates an "account" row
* Creates a "base_keyring" row
* Associates them
*/
datastore.saveUser = function (user, callback) {
<<<<<<< HEAD
  connect(function (client) {
    client.query('begin');

    var accountQuery = {
      text: 'insert into account ("username") values ($1) returning account_id',
      values: [ user.username ]
    };

    client.query(accountQuery, function (err, result) {
      if (err) {
        console.log(err);
        callback('Database error');
        // FIXME: rollback the database transaction
        return;
      }

      var accountId = result.rows[0].account_id;

      var columns = [
        'account_id',
        'pubkey_serialized',
        'salt_key',
        'salt_challenge',
        'challenge_key',
        'keypair_iv',
        'keypair_serialized_ciphertext',
        'symkey_ciphertext',
        'container_name_hmac_key_iv',
        'container_name_hmac_key_ciphertext',
        'hmac_key_iv',
        'hmac_key_ciphertext'
      ];

      var keyringQuery = {
        text: "insert into base_keyring (\"" + columns.join('", "') + "\") \
          values ($1, $2, \
          decode($3, 'hex'), decode($4, 'hex'), decode($5, 'hex'), \
          decode($6, 'hex'), decode($7, 'hex'), decode($8, 'hex'), \
          decode($9, 'hex'), decode($10, 'hex'), decode($11, 'hex'), decode($12, 'hex')) \
          returning base_keyring_id",
        values: [
          accountId,
          user.pubKey,
          user.saltKey,
          user.saltChallenge,
          user.challengeKey,
          user.keypairIv,
          user.keypairSerializedCiphertext,
          user.symkeyCiphertext,
          user.containerNameHmacKeyIv,
          user.containerNameHmacKeyCiphertext,
          user.hmacKeyIv,
          user.hmacKeyCiphertext
        ]
      };

      client.query(keyringQuery, function (err, result) {
        if (err) {
          console.log(err);
          callback('Database error');
          return;
        }
=======
    connect(function (client) {
>>>>>>> b1e858f1

        client.query('begin');

        var accountQuery = {
            text: 'insert into account ("username") values ($1) returning account_id',
            values: [ user.username ]
        };

        client.query(accountQuery, function (err, result) {
            if (err) {
                console.log(err);
                callback('Database error');
                // FIXME: rollback the database transaction
                return;
            }

            var accountId = result.rows[0].account_id;

            var columns = [
                'account_id',
                'pubkey_serialized',
                'salt_key',
                'salt_challenge',
                'challenge_key',
                'keypair_iv',
                'keypair_serialized_ciphertext',
                'symkey_ciphertext',
                'container_name_hmac_key_iv',
                'container_name_hmac_key_ciphertext',
                'hmac_key_iv',
                'hmac_key_ciphertext'
            ];

            var keyringQuery = {
                /*jslint multistr: true*/
                text: "insert into base_keyring (\"" + columns.join('", "') + "\") \
                       values ($1, $2, \
                       decode($3, 'hex'), decode($4, 'hex'), decode($5, 'hex'), \
                       decode($6, 'hex'), decode($7, 'hex'), decode($8, 'hex'), \
                       decode($9, 'hex'), decode($10, 'hex'), decode($11, 'hex'), decode($12, 'hex')) \
                       returning base_keyring_id",
                /*jslint multistr: false*/
                values: [
                    accountId,
                    user.pubKey,
                    user.saltKey,
                    user.saltChallenge,
                    user.challengeKey,
                    user.keypairIv,
                    user.keypairSerializedCiphertext,
                    user.symkeyCiphertext,
                    user.containerNameHmacKeyIv,
                    user.containerNameHmacKeyCiphertext,
                    user.hmacKeyIv,
                    user.hmacKeyCiphertext
                ]
            };

            client.query(keyringQuery, function (err, result) {
                if (err) {
                    console.log(err);
                    callback('Database error');
                    return;
                }

                var associationQuery = {
                    text: 'update account set base_keyring_id = $1 where account_id = $2',
                    values: [
                        result.rows[0].base_keyring_id,
                        accountId
                    ]
                };

                client.query(associationQuery, function (err, result) {
                    if (err) {
                        console.log(err);
                        callback('Database error');
                        return;
                    }

                    client.query('commit', function (err, result) {
                        if (err) {
                            console.log(err);
                            callback('Database error');
                            return;
                        }

                        callback();
                    });
                });
            });
        });
    });
};

datastore.getUser = function (username, callback) {
<<<<<<< HEAD
  connect(function (client) {
    var query = {
      text: 'select * from account, base_keyring where account.username = $1 \
        and base_keyring.account_id = account.account_id',
      values: [ username ]
    };

    client.query(query, function (err, result) {
      if (err) {
        console.log(err);
        callback('Database error');
        return;
      }

      if (!result.rows || !result.rows.length) {
        callback('User does not exist');
      } else {
        var row = result.rows[0];
        var user = {
          accountId: row.account_id,
          username: row.username,
          keyringId: row.base_keyring_id,
          saltKey: row.salt_key.toString('hex'),
          saltChallenge: row.salt_challenge.toString('hex'),
          challengeKey: row.challenge_key.toString('hex'),
          keypairIv: row.keypair_iv.toString('hex'),
          keypairSerializedCiphertext: row.keypair_serialized_ciphertext.toString('hex'),
          pubKey: row.pubkey_serialized.toString('hex'),
          symkeyCiphertext: row.symkey_ciphertext.toString('hex'),
          containerNameHmacKeyIv: row.container_name_hmac_key_iv.toString('hex'),
          containerNameHmacKeyCiphertext: row.container_name_hmac_key_ciphertext.toString('hex'),
          hmacKeyIv: row.hmac_key_iv.toString('hex'),
          hmacKeyCiphertext: row.hmac_key_ciphertext.toString('hex')
=======
    connect(function (client) {
        if (err) {
            console.log(err);
            callback('Database error');
            return;
        }

        var query = {
            /*jslint multistr: true*/
            text: 'select * from account, base_keyring where account.username = $1 \
                and base_keyring.account_id = account.account_id',
            /*jslint multistr: false*/
            values: [ username ]
>>>>>>> b1e858f1
        };

        client.query(query, function (err, result) {
            if (err) {
                console.log(err);
                callback('Database error');
                return;
            }

            if (!result.rows || !result.rows.length) {
                callback('User does not exist');
            } else {
                var row = result.rows[0];
                var user = {
                    accountId: row.account_id,
                    username: row.username,
                    keyringId: row.base_keyring_id,
                    saltKey: row.salt_key.toString('hex'),
                    saltChallenge: row.salt_challenge.toString('hex'),
                    challengeKey: row.challenge_key.toString('hex'),
                    keypairIv: row.keypair_iv.toString('hex'),
                    keypairSerializedCiphertext: row.keypair_serialized_ciphertext.toString('hex'),
                    pubKey: row.pubkey_serialized.toString('hex'),
                    symkeyCiphertext: row.symkey_ciphertext.toString('hex'),
                    containerNameHmacKeyIv: row.container_name_hmac_key_iv.toString('hex'),
                    containerNameHmacKeyCiphertext: row.container_name_hmac_key_ciphertext.toString('hex'),
                    hmacKeyIv: row.hmac_key_iv.toString('hex'),
                    hmacKeyCiphertext: row.hmac_key_ciphertext.toString('hex')
                };

                callback(null, user);
            }
        });
    });
};

datastore.saveChallenge = function (user, expectedAnswerDigestHex, callback) {
<<<<<<< HEAD
  connect(function (client) {
    var query = {
      text: "insert into challenge (account_id, base_keyring_id, expected_answer_digest) \
        values ($1, $2, decode($3, 'hex')) returning challenge_id",
      values: [
        user.accountId,
        user.keyringId,
        expectedAnswerDigestHex
      ]
    };

    client.query(query, function (err, result) {
      if (err) {
        console.log(err);
        callback('Database error');
        return;
      }

      callback(null, result.rows[0].challenge_id);
=======
    connect(function (client) {

        var query = {
            /*jslint multistr: true*/
            text: "insert into challenge (account_id, base_keyring_id, expected_answer_digest) \
                values ($1, $2, decode($3, 'hex')) returning challenge_id",
            /*jslint multistr: false*/
            values: [
                user.accountId,
                user.keyringId,
                expectedAnswerDigestHex
            ]
        };

        client.query(query, function (err, result) {
            if (err) {
                console.log(err);
                callback('Database error');
                return;
            }

            callback(null, result.rows[0].challenge_id);
        });
>>>>>>> b1e858f1
    });
};

datastore.getChallenge = function (challengeId, callback) {
<<<<<<< HEAD
  connect(function (client) {
    var query = {
      text: 'select * from challenge where challenge_id = $1',
      values: [
        challengeId
      ]
    };

    client.query(query, function (err, result) {
      if (err) {
        console.log(err);
        callback('Database error');
        return;
      }

      if (!result.rows || !result.rows[0]) {
        console.log(err);
        callback('Unknown challenge id');
        return;
      }

      callback(null, {
        challengeId: result.rows[0].challenge_id,
        accountId: result.rows[0].account_id,
        baseKeyringId: result.rows[0].base_keyring_id,
        creationTime: result.rows[0].creation_time,
        expectedAnswerDigest: result.rows[0].expected_answer_digest.toString('hex')
      });
=======
    pg.connect(function (client) {

        var query = {
            text: "select * from challenge where challenge_id = $1",
            values: [
                challengeId
            ]
        };

        client.query(query, function (err, result) {
            if (err) {
                console.log(err);
                callback('Database error');
                return;
            }

            if (!result.rows || !result.rows[0]) {
                console.log(err);
                callback('Unknown challenge id');
                return;
            }

            callback(null, {
                challengeId: result.rows[0].challenge_id,
                accountId: result.rows[0].account_id,
                baseKeyringId: result.rows[0].base_keyring_id,
                creationTime: result.rows[0].creation_time,
                expectedAnswerDigest: result.rows[0].expected_answer_digest.toString('hex')
            });
        });
>>>>>>> b1e858f1
    });
};<|MERGE_RESOLUTION|>--- conflicted
+++ resolved
@@ -13,7 +13,6 @@
   config.database;
 
 // callback with a client. crash the whole app on error.
-<<<<<<< HEAD
 var connect = datastore.connect = function(callback) {
   pg.connect(conString, function (err, client) {
     if (err) {
@@ -29,8 +28,8 @@
   });
 };
 
-// callback with (error, list_of_tables) from database
-var list_tables = datastore.list_tables = function(callback) {
+// callback with (error, listOfTables) from database
+var listTables = datastore.listTables = function(callback) {
   connect(function(client) {
     client.query("select * from pg_tables", function (err, result) {
       if (err) {
@@ -41,66 +40,38 @@
       var rows = result.rows.length;
 
       for (var i = 0; i < rows; i++) {
-          tables.push(result.rows[i].tablename);
+        tables.push(result.rows[i].tablename);
       }
 
       callback(null, tables);
-=======
-var connect = datastore.connect = function (callback) {
-    pg.connect(conString, function (err, client) {
-        if (err) {
-            // TODO: retry a few times with delays, so we can survive a quick
-            // database hiccup. crash the whole app only if the DB's really
-            // unavailable.
-            console.log('Could not connect to database:');
-            console.log(err);
-            process.exit(1);
+    });
+  });
+};
+
+datastore.isSetup = function (callback) {
+  var currentTables = [];
+  var neededTables = [
+    'account',
+    'challenge'
+    // TODO refactor this whole thing...
+    // I don't think we need to check for every table
+  ];
+
+  connect(function (client) {
+    client.query('select * from pg_tables', function (err, result) {
+      for (var i in result.rows) {
+        currentTables.push(result.rows[i].tablename);
+      }
+
+      for (var j in neededTables) {
+        if (!~currentTables.indexOf(neededTables[j])) {
+          return callback(false);
         }
-        callback(client);
-    });
-};
-
-// callback with (error, list_of_tables) from database
-var list_tables = datastore.list_tables = function (callback) {
-    connect(function (client) {
-        client.query("select * from pg_tables", function (err, result) {
-            if (err) { return callback(err); }
-            var tables = [];
-            var rows = result.rows.length;
-            for (var i = 0; i < rows; i++) {
-                tables.push(result.rows[i].tablename);
-            }
-            callback(null, tables);
-        });
->>>>>>> b1e858f1
-    });
-  });
-};
-
-datastore.isSetup = function (callback) {
-    var currentTables = [];
-    var neededTables = [
-        'account',
-        'challenge'
-        // TODO refactor this whole thing...
-        // I don't think we need to check for every table
-    ];
-
-    connect(function (client) {
-        client.query('select * from pg_tables', function (err, result) {
-            for (var i in result.rows) {
-                currentTables.push(result.rows[i].tablename);
-            }
-
-            for (var j in neededTables) {
-                if (!~currentTables.indexOf(neededTables[j])) {
-                    return callback(false);
-                }
-            }
-
-            return callback(true);
-        });
-    });
+      }
+
+      return callback(true);
+    });
+  });
 };
 
 // XXX review: this isn't needed anymore. we always setup the
@@ -108,39 +79,39 @@
 // because other events could fire before applying the schema
 // completes.
 datastore.setup = function () {
-    console.log('Installing necessary tables...');
-    var setupQuery = fs.readFileSync(__dirname + '/setup.sql').toString();
-
-    connect(function (client) {
-        client.query(setupQuery, function (err, result) {
-            if (err) {
-                console.log(err);
-                process.exit(1);
-            }
-
-            console.log('Successfully created Crypton tables...');
-        });
-    });
+  console.log('Installing necessary tables...');
+  var setupQuery = fs.readFileSync(__dirname + '/setup.sql').toString();
+
+  connect(function (client) {
+    client.query(setupQuery, function (err, result) {
+      if (err) {
+        console.log(err);
+        process.exit(1);
+      }
+
+      console.log('Successfully created Crypton tables...');
+    });
+  });
 };
 
 // XXX review: we shouldn't check for usernames like this. we
 // should just try to insert them, and catch the error when they
 // fail by being a duplicate.
 datastore.isUsernameTaken = function (username, callback) {
-    connect(function (client) {
-        var query = {
-            text: 'select * from account where username = $1',
-            values: [ username ]
-        };
-
-        client.query(query, function (err, result) {
-            if (err || result.rows.length) {
-                callback(true);
-            } else {
-                callback(false);
-            }
-        });
-    });
+  connect(function (client) {
+    var query = {
+      text: 'select * from account where username = $1',
+      values: [ username ]
+    };
+
+    client.query(query, function (err, result) {
+      if (err || result.rows.length) {
+          callback(true);
+      } else {
+          callback(false);
+      }
+    });
+  });
 };
 
 /*
@@ -150,7 +121,6 @@
 * Associates them
 */
 datastore.saveUser = function (user, callback) {
-<<<<<<< HEAD
   connect(function (client) {
     client.query('begin');
 
@@ -213,110 +183,44 @@
           callback('Database error');
           return;
         }
-=======
-    connect(function (client) {
->>>>>>> b1e858f1
-
-        client.query('begin');
-
-        var accountQuery = {
-            text: 'insert into account ("username") values ($1) returning account_id',
-            values: [ user.username ]
+
+        var associationQuery = {
+          text: 'update account set base_keyring_id = $1 where account_id = $2',
+          values: [
+            result.rows[0].base_keyring_id,
+            accountId
+          ]
         };
 
-        client.query(accountQuery, function (err, result) {
+        client.query(associationQuery, function (err, result) {
+          if (err) {
+            console.log(err);
+            callback('Database error');
+            return;
+          }
+
+          client.query('commit', function (err, result) {
             if (err) {
-                console.log(err);
-                callback('Database error');
-                // FIXME: rollback the database transaction
-                return;
+              console.log(err);
+              callback('Database error');
+              return;
             }
 
-            var accountId = result.rows[0].account_id;
-
-            var columns = [
-                'account_id',
-                'pubkey_serialized',
-                'salt_key',
-                'salt_challenge',
-                'challenge_key',
-                'keypair_iv',
-                'keypair_serialized_ciphertext',
-                'symkey_ciphertext',
-                'container_name_hmac_key_iv',
-                'container_name_hmac_key_ciphertext',
-                'hmac_key_iv',
-                'hmac_key_ciphertext'
-            ];
-
-            var keyringQuery = {
-                /*jslint multistr: true*/
-                text: "insert into base_keyring (\"" + columns.join('", "') + "\") \
-                       values ($1, $2, \
-                       decode($3, 'hex'), decode($4, 'hex'), decode($5, 'hex'), \
-                       decode($6, 'hex'), decode($7, 'hex'), decode($8, 'hex'), \
-                       decode($9, 'hex'), decode($10, 'hex'), decode($11, 'hex'), decode($12, 'hex')) \
-                       returning base_keyring_id",
-                /*jslint multistr: false*/
-                values: [
-                    accountId,
-                    user.pubKey,
-                    user.saltKey,
-                    user.saltChallenge,
-                    user.challengeKey,
-                    user.keypairIv,
-                    user.keypairSerializedCiphertext,
-                    user.symkeyCiphertext,
-                    user.containerNameHmacKeyIv,
-                    user.containerNameHmacKeyCiphertext,
-                    user.hmacKeyIv,
-                    user.hmacKeyCiphertext
-                ]
-            };
-
-            client.query(keyringQuery, function (err, result) {
-                if (err) {
-                    console.log(err);
-                    callback('Database error');
-                    return;
-                }
-
-                var associationQuery = {
-                    text: 'update account set base_keyring_id = $1 where account_id = $2',
-                    values: [
-                        result.rows[0].base_keyring_id,
-                        accountId
-                    ]
-                };
-
-                client.query(associationQuery, function (err, result) {
-                    if (err) {
-                        console.log(err);
-                        callback('Database error');
-                        return;
-                    }
-
-                    client.query('commit', function (err, result) {
-                        if (err) {
-                            console.log(err);
-                            callback('Database error');
-                            return;
-                        }
-
-                        callback();
-                    });
-                });
-            });
+            callback();
+          });
         });
-    });
+      });
+    });
+  });
 };
 
 datastore.getUser = function (username, callback) {
-<<<<<<< HEAD
-  connect(function (client) {
+  connect(function (client) {
+            /*jslint multistr: true*/
     var query = {
       text: 'select * from account, base_keyring where account.username = $1 \
         and base_keyring.account_id = account.account_id',
+            /*jslint multistr: false*/
       values: [ username ]
     };
 
@@ -346,63 +250,21 @@
           containerNameHmacKeyCiphertext: row.container_name_hmac_key_ciphertext.toString('hex'),
           hmacKeyIv: row.hmac_key_iv.toString('hex'),
           hmacKeyCiphertext: row.hmac_key_ciphertext.toString('hex')
-=======
-    connect(function (client) {
-        if (err) {
-            console.log(err);
-            callback('Database error');
-            return;
-        }
-
-        var query = {
-            /*jslint multistr: true*/
-            text: 'select * from account, base_keyring where account.username = $1 \
-                and base_keyring.account_id = account.account_id',
-            /*jslint multistr: false*/
-            values: [ username ]
->>>>>>> b1e858f1
         };
 
-        client.query(query, function (err, result) {
-            if (err) {
-                console.log(err);
-                callback('Database error');
-                return;
-            }
-
-            if (!result.rows || !result.rows.length) {
-                callback('User does not exist');
-            } else {
-                var row = result.rows[0];
-                var user = {
-                    accountId: row.account_id,
-                    username: row.username,
-                    keyringId: row.base_keyring_id,
-                    saltKey: row.salt_key.toString('hex'),
-                    saltChallenge: row.salt_challenge.toString('hex'),
-                    challengeKey: row.challenge_key.toString('hex'),
-                    keypairIv: row.keypair_iv.toString('hex'),
-                    keypairSerializedCiphertext: row.keypair_serialized_ciphertext.toString('hex'),
-                    pubKey: row.pubkey_serialized.toString('hex'),
-                    symkeyCiphertext: row.symkey_ciphertext.toString('hex'),
-                    containerNameHmacKeyIv: row.container_name_hmac_key_iv.toString('hex'),
-                    containerNameHmacKeyCiphertext: row.container_name_hmac_key_ciphertext.toString('hex'),
-                    hmacKeyIv: row.hmac_key_iv.toString('hex'),
-                    hmacKeyCiphertext: row.hmac_key_ciphertext.toString('hex')
-                };
-
-                callback(null, user);
-            }
-        });
-    });
+        callback(null, user);
+      }
+    });
+  });
 };
 
 datastore.saveChallenge = function (user, expectedAnswerDigestHex, callback) {
-<<<<<<< HEAD
   connect(function (client) {
     var query = {
+      /*jslint multistr: true*/
       text: "insert into challenge (account_id, base_keyring_id, expected_answer_digest) \
         values ($1, $2, decode($3, 'hex')) returning challenge_id",
+      /*jslint multistr: false*/
       values: [
         user.accountId,
         user.keyringId,
@@ -418,36 +280,11 @@
       }
 
       callback(null, result.rows[0].challenge_id);
-=======
-    connect(function (client) {
-
-        var query = {
-            /*jslint multistr: true*/
-            text: "insert into challenge (account_id, base_keyring_id, expected_answer_digest) \
-                values ($1, $2, decode($3, 'hex')) returning challenge_id",
-            /*jslint multistr: false*/
-            values: [
-                user.accountId,
-                user.keyringId,
-                expectedAnswerDigestHex
-            ]
-        };
-
-        client.query(query, function (err, result) {
-            if (err) {
-                console.log(err);
-                callback('Database error');
-                return;
-            }
-
-            callback(null, result.rows[0].challenge_id);
-        });
->>>>>>> b1e858f1
-    });
+    });
+  });
 };
 
 datastore.getChallenge = function (challengeId, callback) {
-<<<<<<< HEAD
   connect(function (client) {
     var query = {
       text: 'select * from challenge where challenge_id = $1',
@@ -476,37 +313,6 @@
         creationTime: result.rows[0].creation_time,
         expectedAnswerDigest: result.rows[0].expected_answer_digest.toString('hex')
       });
-=======
-    pg.connect(function (client) {
-
-        var query = {
-            text: "select * from challenge where challenge_id = $1",
-            values: [
-                challengeId
-            ]
-        };
-
-        client.query(query, function (err, result) {
-            if (err) {
-                console.log(err);
-                callback('Database error');
-                return;
-            }
-
-            if (!result.rows || !result.rows[0]) {
-                console.log(err);
-                callback('Unknown challenge id');
-                return;
-            }
-
-            callback(null, {
-                challengeId: result.rows[0].challenge_id,
-                accountId: result.rows[0].account_id,
-                baseKeyringId: result.rows[0].base_keyring_id,
-                creationTime: result.rows[0].creation_time,
-                expectedAnswerDigest: result.rows[0].expected_answer_digest.toString('hex')
-            });
-        });
->>>>>>> b1e858f1
-    });
+    });
+  });
 };